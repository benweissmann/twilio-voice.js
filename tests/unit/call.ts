import Call from '../../lib/twilio/call';
import Device from '../../lib/twilio/device';
import * as assert from 'assert';
import { EventEmitter } from 'events';
import { SinonFakeTimers, SinonSpy, SinonStubbedInstance } from 'sinon';
import * as sinon from 'sinon';
import { GeneralErrors, MediaErrors, InvalidStateError, InvalidArgumentError } from '../../lib/twilio/errors';

const Util = require('../../lib/twilio/util');

/* tslint:disable-next-line */
describe('Call', function() {
  let audioHelper: any;
  let callback: Function;
  let clock: SinonFakeTimers;
  let config: Call.Config;
  let conn: Call;
  let getUserMedia: (constraints: MediaStreamConstraints) => Promise<MediaStream>;
  let mediaHandler: any;
  let monitor: any;
  let onIgnore: any;
  let options: Call.Options;
  let pstream: any;
  let publisher: any;
  let rtcConfig: RTCConfiguration;
  let soundcache: Map<Device.SoundName, any>;
  let voiceEventSidGenerator: () => string;

  const wait = (timeout?: number) => new Promise(r => setTimeout(r, timeout || 0));

  const MediaHandler = () => {
    mediaHandler = createEmitterStub(require('../../lib/twilio/rtc/peerconnection').default);
    mediaHandler.setInputTracksFromStream = sinon.spy((rejectCode?: number) => {
      return rejectCode ? Promise.reject({ code: rejectCode }) : Promise.resolve();
    });
    mediaHandler.answerIncomingCall = sinon.spy((a: any, b: any, c: any, d: RTCConfiguration, cb: Function) => {
      callback = cb;
      rtcConfig = d;
    });
    mediaHandler.openDefaultDeviceWithConstraints = sinon.spy(() => Promise.resolve());
    mediaHandler.stream = Symbol('stream');
    mediaHandler._remoteStream = Symbol('_remoteStream');
    mediaHandler.isMuted = Symbol('isMuted');
    mediaHandler.mute = sinon.spy((shouldMute: boolean) => { mediaHandler.isMuted = shouldMute; });
    mediaHandler.version = {pc: {}, getSDP: () =>
      'a=rtpmap:1337 opus/48000/2\na=rtpmap:0 PCMU/8000\na=fmtp:0\na=fmtp:1337 maxaveragebitrate=12000'};
    return mediaHandler;
  };

  const StatsMonitor: any = () => monitor = createEmitterStub(require('../../lib/twilio/statsMonitor').default);

  afterEach(() => {
    clock.restore();
  });

  beforeEach(() => {
    clock = sinon.useFakeTimers(Date.now());

    audioHelper = createEmitterStub(require('../../lib/twilio/audiohelper').default);
    getUserMedia = sinon.spy(() => Promise.resolve(new MediaStream()));
    onIgnore = sinon.spy();
    pstream = createEmitterStub(require('../../lib/twilio/pstream').default);
    publisher = createEmitterStub(require('../../lib/twilio/eventpublisher').default);
    publisher.postMetrics = sinon.spy(() => Promise.resolve());

    pstream.transport = {
      on: sinon.stub()
    };

    soundcache = new Map()
    Object.values(Device.SoundName).forEach((soundName: Device.SoundName) => {
      soundcache.set(soundName, { play: sinon.spy() });
    });

    voiceEventSidGenerator = sinon.stub().returns('foobar-voice-event-sid');

    config = {
      audioHelper,
      getUserMedia,
      isUnifiedPlanDefault: false,
      onIgnore,
      publisher,
      pstream,
      soundcache,
    };

    options = {
      enableImprovedSignalingErrorPrecision: false,
      MediaHandler,
      StatsMonitor,
      voiceEventSidGenerator,
    };

    conn = new Call(config, options);
  });

  describe('constructor', () => {
    it('should set .parameters to options.callParameters', () => {
      const callParameters = { foo: 'bar' };
      conn = new Call(config, Object.assign(options, { callParameters }));
      assert.equal(conn.parameters, callParameters);
    });

    it('should convert options.twimlParams to .customParameters as a Map<string, string>', () => {
      conn = new Call(config, Object.assign(options, { twimlParams: {
        foo: 'bar',
        baz: 123,
      }}));
      assert.equal(conn.customParameters.get('foo'), 'bar');
      assert.equal(conn.customParameters.get('baz'), 123);
    });

    context('when incoming', () => {
      it('should send incoming event to insights', () => {
        conn = new Call(config, Object.assign(options, { callParameters: {
          CallSid: 'CA123'
        }}));
        assert.equal(publisher.info.lastCall.args[1], 'incoming');
      });

      it('should populate the .callerInfo fields appropriately when StirStatus is A', () => {
        conn = new Call(config, Object.assign(options, { callParameters: {
          StirStatus: 'TN-Validation-Passed-A',
          CallSid: 'CA123',
          From: '929-321-2323',
        }}));
        let callerInfo: Call.CallerInfo;
        if (conn.callerInfo !== null) {
          callerInfo = conn.callerInfo;
          assert.equal(callerInfo.isVerified, true);
        } else {
          throw Error('callerInfo object null, but expected to be populated');
        }
      });

      it('should populate the .callerInfo fields appropriately when StirStatus is B', () => {
        conn = new Call(config, Object.assign(options, { callParameters: {
          StirStatus: 'TN-Validation-Passed-B',
          CallSid: 'CA123',
          From: '1-929-321-2323',
        }}));
        let callerInfo: Call.CallerInfo;
        if (conn.callerInfo !== null) {
          callerInfo = conn.callerInfo;
          assert.equal(callerInfo.isVerified, false);
        } else {
          throw Error('callerInfo object null, but expected to be populated');
        }
      });

      it('should populate the .callerInfo fields appropriately when StirStatus is C', () => {
        conn = new Call(config, Object.assign(options, { callParameters: {
          StirStatus: 'TN-Validation-Passed-C',
          CallSid: 'CA123',
          From: '1 (929) 321-2323',
        }}));
        let callerInfo: Call.CallerInfo;
        if (conn.callerInfo !== null) {
          callerInfo = conn.callerInfo;
          assert.equal(callerInfo.isVerified, false);
        } else {
          throw Error('callerInfo object null, but expected to be populated');
        }
      });

      it('should populate the .callerInfo fields appropriately when StirStatus is failed-A', () => {
        conn = new Call(config, Object.assign(options, { callParameters: {
          StirStatus: 'TN-Validation-Failed-A',
          CallSid: 'CA123',
          From: '1 (929) 321 2323',
        }}));
        let callerInfo: Call.CallerInfo;
        if (conn.callerInfo !== null) {
          callerInfo = conn.callerInfo;
          assert.equal(callerInfo.isVerified, false);
        } else {
          throw Error('callerInfo object null, but expected to be populated');
        }
      });

      it('should populate the .callerInfo fields appropriately when StirStatus is failed-B', () => {
        conn = new Call(config, Object.assign(options, { callParameters: {
          StirStatus: 'TN-Validation-Failed-B',
          CallSid: 'CA123',
          From: '1 929 321 2323',
        }}));
        let callerInfo: Call.CallerInfo;
        if (conn.callerInfo !== null) {
          callerInfo = conn.callerInfo;
          assert.equal(callerInfo.isVerified, false);
        } else {
          throw Error('callerInfo object null, but expected to be populated');
        }
      });

      it('should populate the .callerInfo fields appropriately when StirStatus is failed-C', () => {
        conn = new Call(config, Object.assign(options, { callParameters: {
          StirStatus: 'TN-Validation-Failed-C',
          CallSid: 'CA123',
          From: '19293212323',
        }}));
        let callerInfo: Call.CallerInfo;
        if (conn.callerInfo !== null) {
          callerInfo = conn.callerInfo;
          assert.equal(callerInfo.isVerified, false);
        } else {
          throw Error('callerInfo object null, but expected to be populated');
        }
      });

      it('should populate the .callerInfo fields appropriately when StirStatus is no-validation', () => {
        conn = new Call(config, Object.assign(options, { callParameters: {
          StirStatus: 'TN-No-Validation',
          CallSid: 'CA123',
          From: '+19293212323',
        }}));
        let callerInfo: Call.CallerInfo;
        if (conn.callerInfo !== null) {
          callerInfo = conn.callerInfo;
          assert.equal(callerInfo.isVerified, false);
        } else {
          throw Error('callerInfo object null, but expected to be populated');
        }
      });

      it('should set .callerInfo to null when StirStatus is undefined', () => {
        conn = new Call(config, Object.assign(options, { callParameters: {
          CallSid: 'CA123',
          From: '19293212323',
        }}));
        assert.equal(conn.callerInfo, null);
      });

      describe('when From is not a number', () => {
        it('should populate the .callerInfo fields appropriately when StirStatus is A', () => {
          conn = new Call(config, Object.assign(options, { callParameters: {
            StirStatus: 'TN-Validation-Passed-A',
            CallSid: 'CA123',
            From: 'client:alice',
          }}));
          let callerInfo: Call.CallerInfo;
          if (conn.callerInfo !== null) {
            callerInfo = conn.callerInfo;
            assert.equal(callerInfo.isVerified, true);
          } else {
            throw Error('callerInfo object null, but expected to be populated');
          }
        });

        it('should populate the .callerInfo fields appropriately when StirStatus is failed-A', () => {
          conn = new Call(config, Object.assign(options, { callParameters: {
            StirStatus: 'TN-Validation-Failed-A',
            CallSid: 'CA123',
            From: 'client:alice',
          }}));
          let callerInfo: Call.CallerInfo;
          if (conn.callerInfo !== null) {
            callerInfo = conn.callerInfo;
            assert.equal(callerInfo.isVerified, false);
          } else {
            throw Error('callerInfo object null, but expected to be populated');
          }
        });
      });

      describe('when additional parameters are supplied', () => {
        it('should populate the .callerInfo fields appropriately when DisplayName is supplied', () => {
          conn = new Call(config, Object.assign(options, { callParameters: {
            StirStatus: 'TN-Validation-Passed-A',
            CallSid: 'CA123',
            From: 'client:alice',
            DisplayName: 'foo bar baz',
          }}));
          let callerInfo: Call.CallerInfo;
          if (conn.callerInfo !== null) {
            callerInfo = conn.callerInfo;
            assert.equal(callerInfo.isVerified, true);
          } else {
            throw Error('callerInfo object null, but expected to be populated');
          }
        });

        it('should populate the .callerInfo fields appropriately when a long string is supplied', () => {
          conn = new Call(config, Object.assign(options, { callParameters: {
            StirStatus: 'TN-Validation-Passed-A',
            CallSid: 'CA123',
            From: 'client:alice',
            DisplayName: Array(100).fill('foo bar baz').join(','),
          }}));
          let callerInfo: Call.CallerInfo;
          if (conn.callerInfo !== null) {
            callerInfo = conn.callerInfo;
            assert.equal(callerInfo.isVerified, true);
          } else {
            throw Error('callerInfo object null, but expected to be populated');
          }
        });
      });
    });

    context('when outgoing', () => {
      it('should send outgoing event to insights', () => {
        conn = new Call(config, Object.assign(options, { preflight: true }));
        const args = publisher.info.lastCall.args;
        assert.equal(args[1], 'outgoing');
        assert.deepEqual(args[2], { preflight: true })
      });

      it('should not populate the .callerInfo fields, instead return null', () => {
        conn = new Call(config, Object.assign(options, { callParameters: {
          StirStatus: 'TN-Validation-Passed-A',
        }}));
        assert.equal(conn.callerInfo, null);
      });
    });

    it('should set .direction to CallDirection.Outgoing if there is no CallSid', () => {
      const callParameters = { foo: 'bar' };
      conn = new Call(config, Object.assign(options, { callParameters }));
      assert.equal(conn.direction, Call.CallDirection.Outgoing);
    });

    it('should set .direction to CallDirection.Incoming if there is a CallSid', () => {
      const callParameters = { CallSid: 'CA1234' };
      conn = new Call(config, Object.assign(options, { callParameters }));
      assert.equal(conn.direction, Call.CallDirection.Incoming);
    });

    it('should disable monitor warnings', () => {
      sinon.assert.calledOnce(monitor.disableWarnings);
    });

    it('should enable monitor warnings after 5000 ms', () => {
      clock.tick(5000 - 10);
      sinon.assert.notCalled(monitor.enableWarnings);
      clock.tick(20);
      sinon.assert.calledOnce(monitor.enableWarnings);
    });
  });

  describe('.accept', () => {
    [
      Call.State.Open,
      Call.State.Connecting,
      Call.State.Ringing,
      Call.State.Closed,
    ].forEach((state: Call.State) => {
      context(`when state is ${state}`, () => {
        beforeEach(() => {
          (conn as any)['_status'] = state;
        });

        it('should not transition state', () => {
          conn.accept();
          assert.equal(conn.status(), state);
        });

        it('should not call mediaHandler.openDefaultDeviceWithConstraints', () => {
          conn.accept();
          sinon.assert.notCalled(mediaHandler.openDefaultDeviceWithConstraints);
        });
      });
    });

    it('should transition state to Connecting', () => {
      conn.accept();
      assert.equal(conn.status(), Call.State.Connecting);
    });

    context('when getInputStream is not present', () => {
      it('should call mediaHandler.openDefaultDeviceWithConstraints with rtcConstraints if passed', () => {
        conn.accept({ rtcConstraints: { audio: { foo: 'bar' } as MediaTrackConstraints } });
        sinon.assert.calledWith(mediaHandler.openDefaultDeviceWithConstraints, { foo: 'bar' });
      });

      it('should call mediaHandler.openDefaultDeviceWithConstraints with options.audioConstraints if no args', () => {
        Object.assign(options, { rtcConstraints: { audio: { bar: 'baz' } } });
        conn = new Call(config, options);
        conn.accept();
        sinon.assert.calledWith(mediaHandler.openDefaultDeviceWithConstraints, { bar: 'baz' });
      });

      it('should result in a `denied` error when `getUserMedia` does not allow the application to access the media', () => {
<<<<<<< HEAD
        return new Promise(resolve => {
          mediaHandler.openDefaultDeviceWithConstraints = () => {
=======
        return new Promise<void>(resolve => {
          mediaHandler.openWithConstraints = () => {
>>>>>>> f88a1fb7
            const p = Promise.reject({
              code: 0,
              name: 'NotAllowedError',
              message: 'Permission denied',
            });
            p.catch(() => resolve());
            return p;
          }

          conn.accept();
        }).then(() => {
          sinon.assert.calledWith(publisher.error, 'get-user-media', 'denied');
        });
      });
    });

    context('when getInputStream is present and succeeds', () => {
      let getInputStream: any;
      let onGetUserMedia: any;
      let wait: Promise<any>;

      beforeEach(() => {
        onGetUserMedia = sinon.stub();
        getInputStream = sinon.spy(() => 'foo');
        Object.assign(options, { getInputStream, onGetUserMedia });
        conn = new Call(config, options);

        mediaHandler.setInputTracksFromStream = sinon.spy(() => {
          const p = Promise.resolve();
          wait = p.then(() => Promise.resolve());
          return p;
        });
      });

      it('should call mediaHandler.setInputTracksFromStream', () => {
        conn.accept();
        sinon.assert.calledWith(mediaHandler.setInputTracksFromStream, 'foo');
      });

      it('should publish a get-user-media succeeded event', () => {
        conn.accept();
        return wait.then(() => {
          sinon.assert.calledWith(publisher.info, 'get-user-media', 'succeeded');
        });
      });

      it('should call onGetUserMedia callback', () => {
        conn.accept();
        return wait.then(() => {
          sinon.assert.calledWith(onGetUserMedia);
        });
      });

      context('when incoming', () => {
        beforeEach(() => {
          getInputStream = sinon.spy(() => 'foo');
          Object.assign(options, {
            getInputStream,
            callParameters: { CallSid: 'CA123' },
            rtcConfiguration: {
              foo: 'bar',
              sdpSemantics: 'unified-plan',
            },
          });
          conn = new Call(config, options);

          mediaHandler.setInputTracksFromStream = sinon.spy(() => {
            const p = Promise.resolve();
            wait = p.then(() => Promise.resolve());
            return p;
          });
        });

        it('should call mediaHandler.answerIncomingCall', () => {
          conn.accept();
          return wait.then(() => {
            sinon.assert.calledOnce(mediaHandler.answerIncomingCall);
          });
        });

        it('should call mediaHandler.answerIncomingCall with override `rtcConfiguration`', () => {
          const rtcConfiguration = {
            iceServers: [{ urls: 'foo-ice-server-url' }],
          };
          conn.accept({ rtcConfiguration });
          return wait.then(() => {
            assert.deepEqual(mediaHandler.answerIncomingCall.args[0][3], rtcConfiguration);
          });
        });

        context('when the success callback is called', () => {
          it('should publish an accepted-by-local event', () => {
            conn.accept();
            return wait.then(() => {
              callback('foo');
              sinon.assert.calledWith(publisher.info, 'connection', 'accepted-by-local');
            });
          });

          it('should publish a settings:codec event', () => {
            conn.accept();
            return wait.then(() => {
              callback('foo');
              sinon.assert.calledWith(publisher.info, 'settings', 'codec', {
                codec_params: 'maxaveragebitrate=12000',
                selected_codec: 'opus/48000/2',
              });
            });
          });

          it('should call monitor.enable', () => {
            conn.accept();
            return wait.then(() => {
              callback('foo');
              sinon.assert.calledWith(monitor.enable, 'foo');
            });
          });
        });
      });

      context('when outgoing', () => {
        let callback: Function;

        beforeEach(() => {
          getInputStream = sinon.spy(() => 'foo');
          Object.assign(options, { getInputStream });
          options.twimlParams = {
            To: 'foo',
            a: undefined,
            b: true,
            c: false,
            d: '',
            e: 123,
            f: '123',
            g: null,
            h: 'undefined',
            i: 'null',
            j: 0,
            k: '0',
            l: 'a$b&c?d=e',
          };
          conn = new Call(config, options);

          mediaHandler.setInputTracksFromStream = sinon.spy(() => {
            const p = Promise.resolve();
            wait = p.then(() => Promise.resolve());
            return p;
          });

          mediaHandler.makeOutgoingCall = sinon.spy((a: any, b: any, c: any, d: any, e: any, _callback: Function) => {
            callback = _callback;
          });
        });

        it('should call mediaHandler.makeOutgoingCall with correctly encoded params', () => {
          conn.accept();
          return wait.then(() => {
            sinon.assert.calledOnce(mediaHandler.makeOutgoingCall);
            assert.equal(mediaHandler.makeOutgoingCall.args[0][1],
              'To=foo&a=undefined&b=true&c=false&d=&e=123&f=123&g=null&h=undefined&i=null&j=0&k=0&l=a%24b%26c%3Fd%3De');
          });
        });

        it('should call mediaHandler.makeOutgoingCall with an override `rtcConfiguration`', () => {
          const rtcConfiguration = {
            iceServers: [{ urls: 'foo-ice-server-url' }],
          };
          conn.accept({ rtcConfiguration });
          return wait.then(() => {
            assert.deepEqual(mediaHandler.makeOutgoingCall.args[0][4], rtcConfiguration);
          });
        });

        context('when the success callback is called', () => {
          it('should publish an accepted-by-remote event', () => {
            conn.accept();
            return wait.then(() => {
              callback('foo');
              sinon.assert.calledWith(publisher.info, 'connection', 'accepted-by-remote');
            });
          });

          it('should publish a settings:codec event', () => {
            conn.accept();
            return wait.then(() => {
              callback('foo');
              sinon.assert.calledWith(publisher.info, 'settings', 'codec', {
                codec_params: 'maxaveragebitrate=12000',
                selected_codec: 'opus/48000/2',
              });
            });
          });

          it('should call monitor.enable', () => {
            conn.accept();
            return wait.then(() => {
              callback('foo');
              sinon.assert.calledWith(monitor.enable, 'foo');
            });
          });
        });
      });

      context('if call state transitions before connect finishes', () => {
        beforeEach(() => {
          mediaHandler.setInputTracksFromStream = sinon.spy(() => {
            (conn as any)['_status'] = Call.State.Closed;
            const p = Promise.resolve();
            wait = p.then(() => Promise.resolve());
            return p;
          });
        });

        it('should call mediaHandler.close', () => {
          conn.accept();
          return wait.then(() => {
            sinon.assert.calledOnce(mediaHandler.close);
          });
        });

        it('should not set a pstream listener for hangup', () => {
          pstream.addListener = sinon.spy();
          conn.accept();
          return wait.then(() => {
            sinon.assert.notCalled(pstream.addListener);
          });
        });
      });
    });

    context('when getInputStream is present and fails with 31208', () => {
      let getInputStream: () => any;
      let wait: Promise<any>;

      beforeEach(() => {
        getInputStream = sinon.spy(() => 'foo');

        Object.assign(options, { getInputStream });
        conn = new Call(config, options);

        mediaHandler.setInputTracksFromStream = sinon.spy(() => {
          const p = Promise.reject({ code: 31208 });
          wait = p.catch(() => Promise.resolve());
          return p;
        });
      });

      it('should publish a get-user-media denied error', () => {
        conn.accept({ rtcConstraints: { audio: { foo: 'bar' } as MediaTrackConstraints } });
        return wait.then(() => {
          sinon.assert.calledWith(publisher.error, 'get-user-media', 'denied');
        });
      });
    });

    context('when getInputStream is present and fails without 31208', () => {
      let getInputStream: () => any;
      let wait: Promise<any>;

      beforeEach(() => {
        getInputStream = sinon.spy(() => 'foo');

        Object.assign(options, { getInputStream });
        conn = new Call(config, options);

        mediaHandler.setInputTracksFromStream = sinon.spy(() => {
          const p = Promise.reject({ });
          wait = p.catch(() => Promise.resolve());
          return p;
        });
      });

      it('should publish a get-user-media failed error', () => {
        conn.accept({ rtcConstraints: { audio: { foo: 'bar' } as MediaTrackConstraints } });
        return wait.then(() => {
          sinon.assert.calledWith(publisher.error, 'get-user-media', 'failed');
        });
      });
    });
  });

  describe('.disconnect()', () => {
    [
      Call.State.Open,
      Call.State.Connecting,
      Call.State.Ringing,
    ].forEach((state: Call.State) => {
      context(`when state is ${state}`, () => {
        beforeEach(() => {
          (conn as any)['_status'] = state;
        });

        it('should call pstream.hangup', () => {
          conn.disconnect();
          sinon.assert.calledWith(pstream.hangup, conn.outboundConnectionId);
        });

        it('should call mediaHandler.close', () => {
          conn.disconnect();
          sinon.assert.calledOnce(mediaHandler.close);
        });

        [
          'ack',
          'answer',
          'cancel',
          'connected',
          'error',
          'hangup',
          'message',
          'ringing',
          'transportClose',
        ].forEach((eventName: string) => {
          it(`should call pstream.removeListener on ${eventName}`, () => {
            conn.disconnect();
            clock.tick(10);
            assert.equal(pstream.listenerCount(eventName), 0);
          });
        });
      });
    });

    [
      Call.State.Pending,
      Call.State.Closed,
    ].forEach((state: Call.State) => {
      context(`when state is ${state}`, () => {
        beforeEach(() => {
          (conn as any)['_status'] = state;
        });

        it('should not call pstream.hangup', () => {
          conn.disconnect();
          sinon.assert.notCalled(pstream.hangup);
        });

        it('should not call mediaHandler.close', () => {
          conn.disconnect();
          sinon.assert.notCalled(mediaHandler.close);
        });
      });
    });
  });

  describe('.getLocalStream()', () => {
    it('should get the local MediaStream from the MediaHandler', () => {
      assert.equal(conn.getLocalStream(), mediaHandler.stream);
    });
  });

  describe('.getRemoteStream()', () => {
    it('should get the local MediaStream from the MediaHandler', () => {
      assert.equal(conn.getRemoteStream(), mediaHandler._remoteStream);
    });
  });

  describe('.ignore()', () => {
    context('when state is pending', () => {
      it('should call mediaHandler.ignore', () => {
        conn.ignore();
        sinon.assert.calledOnce(mediaHandler.ignore);
      });

      it('should transition state to closed', () => {
        conn.ignore();
        assert.equal(conn.status(), Call.State.Closed);
      });

      it('should publish an event to insights', () => {
        conn.ignore();
        sinon.assert.calledWith(publisher.info, 'connection', 'ignored-by-local');
      });

      it('should call the onIgnore callback', () => {
        conn.ignore();
        sinon.assert.called(onIgnore);
      });
    });

    [
      Call.State.Closed,
      Call.State.Connecting,
      Call.State.Open,
      Call.State.Ringing,
    ].forEach((state: Call.State) => {
      context(`when call state is ${state}`, () => {
        beforeEach(() => {
          (conn as any)['_status'] = state;
        });

        it('should not call mediaHandler.ignore', () => {
          conn.ignore();
          sinon.assert.notCalled(mediaHandler.ignore);
        });

        it('should not emit cancel', () => {
          conn.on('cancel', () => { throw new Error('Should not have emitted cancel'); });
          conn.ignore();
        });

        it('should not transition state to closed', () => {
          conn.ignore();
          assert.equal(conn.status(), state);
        });

        it('should not publish an event to insights', () => {
          conn.ignore();
          publisher.info.getCalls().forEach((methodCall: any) => {
            const insightsEventName = methodCall.args[1];
            assert.notEqual(insightsEventName, 'ignored-by-local');
          });
        });
      });
    });
  });

  describe('.isMuted()', () => {
    it('should return isMuted from MediaHandler', () => {
      assert.equal(conn.isMuted(), mediaHandler.isMuted);
    });
  });

  describe('.mute()', () => {
    context('when mediaHandler.isMuted was previously true', () => {
      beforeEach(() => {
        mediaHandler.isMuted = true;
      });

      [true, undefined].forEach((value?: boolean) => {
        context(`when ${value}`, () => {
          it('should call mediaHandler.mute()', () => {
            conn.mute(value);
            sinon.assert.calledOnce(mediaHandler.mute);
            sinon.assert.calledWith(mediaHandler.mute, true);
          });

          it('should not call publisher.info', () => {
            conn.mute(value);
            publisher.info.getCalls().forEach((methodCall: any) => {
              const insightsEventName = methodCall.args[1];
              assert.notEqual(insightsEventName, 'muted');
              assert.notEqual(insightsEventName, 'unmuted');
            });
          });

          it('should not emit mute', () => {
            conn.on('mute', () => { throw new Error('Expected mute to not be emitted'); });
            conn.mute(value);
          });
        });
      });

      context(`when false`, () => {
        it('should call mediaHandler.mute()', () => {
          conn.mute(false);
          sinon.assert.calledOnce(mediaHandler.mute);
          sinon.assert.calledWith(mediaHandler.mute, false);
        });

        it('should call publisher.info', () => {
          conn.mute(false);
          sinon.assert.calledWith(publisher.info, 'connection', 'unmuted');
        });

        it('should emit mute', (done) => {
          conn.on('mute', () => done());
          conn.mute(false);
        });
      });
    });

    context('when mediaHandler.isMuted was previously false', () => {
      beforeEach(() => {
        mediaHandler.isMuted = false;
      });

      [true, undefined].forEach((value?: boolean) => {
        context(`when ${value}`, () => {
          it('should call mediaHandler.mute()', () => {
            conn.mute(value);
            sinon.assert.calledOnce(mediaHandler.mute);
            sinon.assert.calledWith(mediaHandler.mute, true);
          });
        });

        it('should call publisher.info', () => {
          conn.mute(value);
          sinon.assert.calledWith(publisher.info, 'connection', 'muted');
        });

        it('should emit mute', (done) => {
          conn.on('mute', () => done());
          conn.mute(value);
        });
      });

      context(`when false`, () => {
        it('should call mediaHandler.mute()', () => {
          conn.mute(false);
          sinon.assert.calledOnce(mediaHandler.mute);
          sinon.assert.calledWith(mediaHandler.mute, false);
        });

        it('should not call publisher.info', () => {
          conn.mute(false);
          publisher.info.getCalls().forEach((methodCall: any) => {
            const insightsEventName = methodCall.args[1];
            assert.notEqual(insightsEventName, 'muted');
            assert.notEqual(insightsEventName, 'unmuted');
          });
        });

        it('should not emit mute', () => {
          conn.on('mute', () => { throw new Error('Expected mute to not be emitted'); });
          conn.mute(false);
        });
      });
    });
  });

  describe('.reject()', () => {
    context('when state is pending', () => {
      it('should call pstream.reject', () => {
        conn.reject();
        sinon.assert.calledOnce(pstream.reject);
        sinon.assert.calledWith(pstream.reject, conn.parameters.CallSid);
      });

      it('should call mediaHandler.reject', () => {
        conn.reject();
        sinon.assert.calledOnce(mediaHandler.reject);
      });

      it('should call mediaHandler.close', () => {
        conn.reject();
        sinon.assert.calledOnce(mediaHandler.close);
      });

      it('should emit cancel', (done) => {
        conn.on('reject', () => done());
        conn.reject();
      });

      it('should publish an event to insights', () => {
        conn.reject();
        sinon.assert.calledWith(publisher.info, 'connection', 'rejected-by-local');
      });

      it('should transition status to closed', () => {
        conn.reject();
        assert.equal(conn.status(), 'closed');
      });

      it('should not emit a disconnect event', () => {
        const callback = sinon.stub();
        conn['_mediaHandler'].close = () => mediaHandler.onclose();
        conn.on('disconnect', callback);
        conn.reject();
        clock.tick(10);
        sinon.assert.notCalled(callback);
      });

      it('should not play disconnect sound', () => {
        conn['_mediaHandler'].close = () => mediaHandler.onclose();
        conn.reject();
        clock.tick(10);
        sinon.assert.notCalled(soundcache.get(Device.SoundName.Disconnect).play);
      });

      [
        'ack',
        'answer',
        'cancel',
        'connected',
        'error',
        'hangup',
        'message',
        'ringing',
        'transportClose',
      ].forEach((eventName: string) => {
        it(`should call pstream.removeListener on ${eventName}`, () => {
          conn.reject();
          clock.tick(10);
          assert.equal(pstream.listenerCount(eventName), 0);
        });
      });
    });

    [
      Call.State.Closed,
      Call.State.Connecting,
      Call.State.Open,
      Call.State.Ringing,
    ].forEach((state: Call.State) => {
      context(`when call state is ${state}`, () => {
        beforeEach(() => {
          (conn as any)['_status'] = state;
        });

        it('should not call pstream.reject', () => {
          conn.reject();
          sinon.assert.notCalled(pstream.reject);
        });

        it('should not call mediaHandler.reject', () => {
          conn.reject();
          sinon.assert.notCalled(mediaHandler.reject);
        });

        it('should not call mediaHandler.close', () => {
          conn.reject();
          sinon.assert.notCalled(mediaHandler.close);
        });

        it('should not emit reject', () => {
          conn.on('reject', () => { throw new Error('Should not have emitted reject'); });
          conn.reject();
        });

        it('should not publish an event to insights', () => {
          conn.reject();
          publisher.info.getCalls().forEach((methodCall: any) => {
            const insightsEventName = methodCall.args[1];
            assert.notEqual(insightsEventName, 'rejected-by-local');
          });
        });
      });
    });
  });

  describe('.postFeedback()', () => {
    it('should call publisher.info with feedback received-none when called with no arguments', () => {
      conn.postFeedback();
      sinon.assert.calledWith(publisher.info, 'feedback', 'received-none');
    });

    Object.values(Call.FeedbackScore).forEach((score: any) => {
      Object.values(Call.FeedbackIssue).forEach((issue: Call.FeedbackIssue) => {
        it(`should call publisher.info with feedback received-none when called with ${score} and ${issue}`, () => {
          conn.postFeedback(score, issue);
          sinon.assert.calledWith(publisher.info, 'feedback', 'received', {
            issue_name: issue,
            quality_score: score,
          });
        });
      });
    });

    it('should throw if score is invalid', () => {
      assert.throws(() => { (conn as any)['postFeedback'](0); });
    });

    it('should throw if issue is invalid', () => {
      assert.throws(() => { (conn as any)['postFeedback'](Call.FeedbackScore.Five, 'foo'); });
    });
  });

  describe('.sendMessage()', () => {
    let message: Call.Message;

    beforeEach(() => {
      message = {
        content: { foo: 'foo' },
        messageType: Call.MessageType.UserDefinedMessage,
      };
    });

    context('when messageType is invalid', () => {
      [
        undefined,
        null,
        {},
        1234,
        true,
      ].forEach((messageType: any) => {
        it(`should throw on ${JSON.stringify(messageType)}`, () => {
          assert.throws(
            () => conn.sendMessage({ ...message, messageType }),
            new InvalidArgumentError(
              '`messageType` must be an enumeration value of ' +
              '`Call.MessageType` or a string.',
            ),
          );
        });
      });
    });

    context('when content is invalid', () => {
      [
        undefined,
        null,
      ].forEach((content: any) => {
        it(`should throw on ${JSON.stringify(content)}`, () => {
          assert.throws(
            () => conn.sendMessage({ ...message, content }),
            new InvalidArgumentError('`content` is empty'),
          );
        });
      });
    });

    it('should throw if pstream is unavailable', () => {
      // @ts-ignore
      conn._pstream = null;
      assert.throws(
        () => conn.sendMessage(message),
        new InvalidStateError(
          'Could not send CallMessage; Signaling channel is disconnected',
        ),
      );
    });

    it('should throw if the call sid is not set', () => {
      assert.throws(
        () => conn.sendMessage(message),
        new InvalidStateError(
          'Could not send CallMessage; Call has no CallSid',
        ),
      );
    });

    it('should invoke pstream.sendMessage', () => {
      const mockCallSid = conn.parameters.CallSid = 'foobar-callsid';
      conn.sendMessage(message);
      sinon.assert.calledOnceWithExactly(
        pstream.sendMessage,
        mockCallSid,
        message.content,
        undefined,
        Call.MessageType.UserDefinedMessage,
        'foobar-voice-event-sid',
      );
    });

    it('should return voiceEventSid', () => {
      conn.parameters.CallSid = 'foobar-callsid';
      const sid = conn.sendMessage(message);
      assert.strictEqual(sid, 'foobar-voice-event-sid');
    });

    it('should generate a voiceEventSid', () => {
      conn.parameters.CallSid = 'foobar-callsid';
      conn.sendMessage(message);
      sinon.assert.calledOnceWithExactly(
        voiceEventSidGenerator as sinon.SinonStub,
      );
    });
  });

  describe('.sendDigits()', () => {
    context('when digit string is invalid', () => {
      [
        'foo',
        '87309870934z',
        '09-823-',
        'ABC',
        '9 9',
      ].forEach((digits: string) => {
        it(`should throw on '${digits}'`, () => {
          assert.throws(() => conn.sendDigits(digits));
        });
      });
    });

    context('when digit string is valid', () => {
      [
        '12345',
        '1w2w3w',
        '*#*#*#',
        '1#*w23####0099',
      ].forEach((digits: string) => {
        it(`should not throw on '${digits}'`, () => {
          conn.sendDigits(digits);
        });
      });
    });

    it('should call dtmfSender.insertDTMF for each segment', () => {
      const sender = { insertDTMF: sinon.spy() };
      mediaHandler.getOrCreateDTMFSender = () => sender;
      conn.sendDigits('123w456w#*');
      clock.tick(1 + 500 * 3);
      sinon.assert.callCount(sender.insertDTMF, 3);
    });

    describe('when playing sound', () => {
      const digits = '0123w456789w*#w';
      let dialtonePlayer: any;

      [{
        name: 'dialtonePlayer',
        getOptions: () => {
          dialtonePlayer = { play: sinon.stub() };
          options.dialtonePlayer = dialtonePlayer;
          return options;
        },
        assert: (dtmf: string, digit: string) => {
          sinon.assert.callCount(dialtonePlayer.play, digits.replace(/w/g, '').indexOf(digit) + 1);
          sinon.assert.calledWithExactly(dialtonePlayer.play, dtmf);
        },
      },{
        name: 'soundcache',
        getOptions: () => options,
        assert: (dtmf: string) => {
          const playStub = soundcache.get(dtmf as Device.SoundName).play;
          sinon.assert.callCount(playStub, 1);
        },
      },{
        name: 'customSounds',
        getOptions: () => {
          dialtonePlayer = { play: sinon.stub() };

          return {
            ...options,
            dialtonePlayer,
            customSounds: Object.values(Device.SoundName)
              .filter(name => name.includes('dtmf'))
              .reduce((customSounds, name) => {
                customSounds[name] = name;
                return customSounds;
              }, {} as any)
          };
        },
        assert: (dtmf: string, digit: string) => {
          const playStub = soundcache.get(dtmf as Device.SoundName).play;
          sinon.assert.callCount(playStub, 1);
        },
      }].forEach(({ name, assert, getOptions }) => {
        it(`should play the sound for each letter using ${name}`, () => {
          const o = getOptions();
          conn = new Call(config, o);

          const sender = { insertDTMF: sinon.spy() };
          mediaHandler.getOrCreateDTMFSender = () => sender;
          conn.sendDigits(digits);

          clock.tick(1);
          digits.split('').forEach((digit) => {
            if (digit === 'w') {
              clock.tick(200);
              return;
            }
            let dtmf = `dtmf${digit}`;
            if (dtmf === 'dtmf*') { dtmf = 'dtmfs'; }
            if (dtmf === 'dtmf#') { dtmf = 'dtmfh'; }

            assert(dtmf, digit);
            clock.tick(200);
          });
        });
      })
    });

    it('should call pstream.dtmf if connected', () => {
      conn.sendDigits('123');
      sinon.assert.calledWith(pstream.dtmf, conn.parameters.CallSid, '123');
    });

    it('should emit error if pstream is disconnected', (done) => {
      pstream.status = 'disconnected';
      conn.on('error', () => done());
      conn.sendDigits('123');
    });
  });

  context('in response to', () => {
    describe('mediaHandler.onvolume', () => {
      it('should emit volume', (done) => {
        conn.on('volume', (input, output) => {
          assert.equal(input, 123);
          assert.equal(output, 456);
          done();
        });

        mediaHandler.onvolume(123, 456);
      });
    });

    describe('mediaHandler.onicecandidate', () => {
      it('should publish a debug event', () => {
        mediaHandler.onicecandidate({ candidate: 'foo' });
        sinon.assert.calledWith(publisher.debug, 'ice-candidate', 'ice-candidate');
      });
    });

    describe('mediaHandler.onselectedcandidatepairchange', () => {
      it('should publish a debug event', () => {
        mediaHandler.onselectedcandidatepairchange({
          local: { candidate: 'foo' },
          remote: { candidate: 'bar' },
        });
        sinon.assert.calledWith(publisher.debug, 'ice-candidate', 'selected-ice-candidate-pair');
      });
    });

    describe('mediaHandler.onpcconnectionstatechange', () => {
      it('should publish an warning event if state is failed', () => {
        mediaHandler.onpcconnectionstatechange('failed');
        sinon.assert.calledWith(publisher.post, 'warning', 'pc-connection-state', 'failed');
      });

      it('should publish a debug event if state is not failed', () => {
        mediaHandler.onpcconnectionstatechange('foo');
        sinon.assert.calledWith(publisher.post, 'debug', 'pc-connection-state', 'foo');
      });
    });

    describe('mediaHandler.ondtlstransportstatechange', () => {
      it('should publish an error event if state is failed', () => {
        mediaHandler.ondtlstransportstatechange('failed');
        sinon.assert.calledWith(publisher.post, 'error', 'dtls-transport-state', 'failed');
      });

      it('should publish a debug event if state is not failed', () => {
        mediaHandler.ondtlstransportstatechange('foo');
        sinon.assert.calledWith(publisher.post, 'debug', 'dtls-transport-state', 'foo');
      });
    });

    describe('mediaHandler.oniceconnectionstatechange', () => {
      it('should publish an error event if state is failed', () => {
        mediaHandler.oniceconnectionstatechange('failed');
        sinon.assert.calledWith(publisher.post, 'error', 'ice-connection-state', 'failed');
      });

      it('should publish a debug event if state is not failed', () => {
        mediaHandler.oniceconnectionstatechange('foo');
        sinon.assert.calledWith(publisher.post, 'debug', 'ice-connection-state', 'foo');
      });
    });

    describe('mediaHandler.onicegatheringstatechange', () => {
      it('should publish a debug event: ice-gathering-state', () => {
        mediaHandler.onicegatheringstatechange('foo');
        sinon.assert.calledWith(publisher.debug, 'ice-gathering-state', 'foo');
      });
    });

    describe('mediaHandler.onsignalingstatechange', () => {
      it('should publish a debug event: signaling-state', () => {
        mediaHandler.onsignalingstatechange('foo');
        sinon.assert.calledWith(publisher.debug, 'signaling-state', 'foo');
      });
    });

    describe('mediaHandler.ondisconnected', () => {
      it('should publish a warning event: ice-connectivity-lost', () => {
        mediaHandler.ondisconnected('foo');
        sinon.assert.calledWith(publisher.warn, 'network-quality-warning-raised',
          'ice-connectivity-lost', { message: 'foo' });
      });

      it('should emit a warning event', (done) => {
        conn.on('warning', (warningName) => {
          assert.equal(warningName, 'ice-connectivity-lost');
          done();
        });

        mediaHandler.ondisconnected('foo');
      });
    });

    describe('mediaHandler.onreconnected', () => {
      it('should publish an info event: ice-connectivity-lost', () => {
        mediaHandler.onreconnected('foo');
        sinon.assert.calledWith(publisher.info, 'network-quality-warning-cleared',
          'ice-connectivity-lost', { message: 'foo' });
      });

      it('should emit a warning-cleared event', (done) => {
        conn.on('warning-cleared', (warningName) => {
          assert.equal(warningName, 'ice-connectivity-lost');
          done();
        });

        mediaHandler.onreconnected('foo');
      });
    });

    describe('mediaHandler.onerror', () => {
      const baseError = { info: { code: 123, message: 'foo', twilioError: 'bar' } };

      it('should emit an error event', (done) => {
        conn.on('error', (error) => {
          assert.deepEqual(error, 'bar');
          done();
        });

        mediaHandler.onerror(baseError);
      });

      context('when error.disconnect is true', () => {
        [
          Call.State.Open,
          Call.State.Connecting,
          Call.State.Ringing,
        ].forEach((state: Call.State) => {
          context(`and state is ${state}`, () => {
            beforeEach(() => {
              (conn as any)['_status'] = state;
            });

            it('should call pstream.hangup with error message', () => {
              mediaHandler.onerror(Object.assign({ disconnect: true }, baseError));
              sinon.assert.calledWith(pstream.hangup, conn.outboundConnectionId, 'foo');
            });

            it('should call mediaHandler.close', () => {
              mediaHandler.onerror(Object.assign({ disconnect: true }, baseError));
              sinon.assert.calledOnce(mediaHandler.close);
            });
          });
        });

        [
          Call.State.Pending,
          Call.State.Closed,
        ].forEach((state: Call.State) => {
          context(`and state is ${state}`, () => {
            beforeEach(() => {
              (conn as any)['_status'] = state;
            });

            it('should not call pstream.hangup', () => {
              mediaHandler.onerror(Object.assign({ disconnect: true }, baseError));
              sinon.assert.notCalled(pstream.hangup);
            });

            it('should not call mediaHandler.close', () => {
              mediaHandler.onerror(Object.assign({ disconnect: true }, baseError));
              sinon.assert.notCalled(mediaHandler.close);
            });
          });
        });
      });
    });

    describe('mediaHandler.onopen', () => {
      context('when state is open', () => {
        beforeEach(() => {
          (conn as any)['_status'] = Call.State.Open;
        });

        it(`should not call mediaHandler.close`, () => {
          mediaHandler.onopen();
          sinon.assert.notCalled(mediaHandler.close);
        });

        it(`should not call call.mute(false)`, () => {
          conn.mute = sinon.spy();
          mediaHandler.onopen();
          sinon.assert.notCalled(conn.mute as SinonSpy);
        });
      });

      [
        Call.State.Ringing,
        Call.State.Connecting,
      ].forEach((state: Call.State) => {
        context(`when state is ${state}`, () => {
          beforeEach(() => {
            (conn as any)['_status'] = state;
          });

          it(`should not call mediaHandler.close`, () => {
            mediaHandler.onopen();
            sinon.assert.notCalled(mediaHandler.close);
          });

          it(`should call call.mute(false)`, () => {
            conn.mute = sinon.spy();
            mediaHandler.onopen();
            sinon.assert.calledWith(conn.mute as SinonSpy, false);
          });

          context('when this call is answered', () => {
            beforeEach(() => {
              mediaHandler.status = 'open';
              conn['_isAnswered'] = true;
            });

            it('should emit Call.accept event', (done) => {
              conn.on('accept', () => done());
              mediaHandler.onopen();
            });

            it('should transition to open', () => {
              mediaHandler.onopen();
              assert.equal(conn.status(), Call.State.Open);
            });
          });

          context('when this call is not answered', () => {
            beforeEach(() => {
              mediaHandler.status = 'open';
            });

            it('should not emit Call.accept event', () => {
              conn.on('accept', () => { throw new Error('Expected to not emit accept event'); });
              mediaHandler.onopen();
              clock.tick(1);
            });

            it('should not transition to open', () => {
              mediaHandler.onopen();
              assert.equal(conn.status(), state);
            });
          });
        });
      });

      [
        Call.State.Pending,
        Call.State.Closed,
      ].forEach((state: Call.State) => {
        context(`when state is ${state}`, () => {
          beforeEach(() => {
            (conn as any)['_status'] = state;
          });

          it(`should call mediaHandler.close`, () => {
            mediaHandler.onopen();
            sinon.assert.calledOnce(mediaHandler.close);
          });

          it(`should not call call.mute(false)`, () => {
            conn.mute = sinon.spy();
            mediaHandler.onopen();
            sinon.assert.notCalled(conn.mute as SinonSpy);
          });
        });
      });
    });

    describe('mediaHandler.onclose', () => {
      it('should transition to closed', () => {
        mediaHandler.onclose();
        assert.equal(conn.status(), Call.State.Closed);
      });

      it('should call monitor.disable', () => {
        mediaHandler.onclose();
        sinon.assert.calledOnce(monitor.disable);
      });

      it('should emit a disconnect event', (done) => {
        conn.on('disconnect', (call) => {
          assert.equal(conn, call);
          done();
        });

        mediaHandler.onclose();
      });

      it('should play the disconnect ringtone if shouldPlayDisconnect is not specified', () => {
        mediaHandler.onclose();
        sinon.assert.calledOnce(soundcache.get(Device.SoundName.Disconnect).play);
      });

      it('should play the disconnect ringtone if shouldPlayDisconnect returns true', () => {
        conn = new Call(config, Object.assign({ shouldPlayDisconnect: () => true }, options));
        mediaHandler.onclose();
        sinon.assert.calledOnce(soundcache.get(Device.SoundName.Disconnect).play);
      });

      it('should not play the disconnect ringtone if shouldPlayDisconnect returns false', () => {
        conn = new Call(config, Object.assign({ shouldPlayDisconnect: () => false }, options));
        mediaHandler.onclose();
        sinon.assert.notCalled(soundcache.get(Device.SoundName.Disconnect).play);
      });
    });

    describe('pstream.transportClose event', () => {
      it('should re-emit transportClose event', () => {
        const callback = sinon.stub();
        conn = new Call(config, Object.assign({
          callParameters: { CallSid: 'CA123' }
        }, options));

        conn.on('transportClose', callback);
        pstream.emit('transportClose');

        assert(callback.calledOnce);
      });
    });

    describe('pstream.cancel event', () => {
      const wait = (timeout?: number) => new Promise(r => {
        setTimeout(r, timeout || 0);
        clock.tick(0);
      });

      let conn: any;
      let cleanupStub: any;
      let closeStub: any;
      let publishStub: any;

      const initCall = () => {
        cleanupStub = sinon.stub();
        closeStub = sinon.stub();
        publishStub = sinon.stub();

        conn = new Call(config, Object.assign({
          callParameters: { CallSid: 'CA123' }
        }, options));

        conn._cleanupEventListeners = cleanupStub;
        conn['_mediaHandler'].close = () => {
          closeStub();
          conn.emit('disconnect');
        };
        conn._publisher = {
          info: publishStub
        };
      };

      beforeEach(initCall);

      context('when the callsid matches', () => {
        it('should transition to closed', () => {
          pstream.emit('cancel', { callsid: 'CA123' });
          assert.equal(conn.status(), Call.State.Closed);
        });

        it('should emit a cancel event', (done) => {
          conn.on('cancel', () => done());
          pstream.emit('cancel', { callsid: 'CA123' });
        });

        it('should disconnect the call', () => {
          pstream.emit('cancel', { callsid: 'CA123' });
          sinon.assert.called(cleanupStub);
          sinon.assert.called(closeStub);
          sinon.assert.calledWithExactly(publishStub, 'connection', 'cancel', null, conn);
        });

        it('should not emit a disconnect event', () => {
          const callback = sinon.stub();
          conn['_mediaHandler'].close = () => mediaHandler.onclose();
          conn.on('disconnect', callback);
          pstream.emit('cancel', { callsid: 'CA123' });

          return wait().then(() => sinon.assert.notCalled(callback));
        });

        it('should not play disconnect sound', () => {
          options.shouldPlayDisconnect = () => true;
          initCall();
          conn['_mediaHandler'].close = () => mediaHandler.onclose();
          pstream.emit('cancel', { callsid: 'CA123' });

          return wait().then(() => {
            sinon.assert.notCalled(soundcache.get(Device.SoundName.Disconnect).play);
          });
        });
      });

      context('when the callsid does not match', () => {
        it('should not transition to closed', () => {
          pstream.emit('cancel', { callsid: 'foo' });
          assert.equal(conn.status(), Call.State.Pending);
        });

        it('should not emit a cancel event', () => {
          conn.on('cancel', () => { throw new Error('Was expecting cancel to not be emitted'); });
          pstream.emit('cancel', { callsid: 'foo' });
        });
      });
    });

    describe('pstream.hangup event', () => {
      context('when callsid matches', () => {
        beforeEach((done) => {
          conn = new Call(config, Object.assign({
            callParameters: { CallSid: 'CA123' }
          }, options));
          mediaHandler.makeOutgoingCall = () => done();
          mediaHandler.answerIncomingCall = () => done();
          conn.accept();
        });

        it('should publish a disconnected-by-remote event', () => {
          publisher.info.reset();
          pstream.emit('hangup', { callsid: 'CA123' });
          sinon.assert.calledWith(publisher.info, 'connection', 'disconnected-by-remote');
        });

        it('should not call pstream.hangup', () => {
          pstream.emit('hangup', { callsid: 'CA123' });
          sinon.assert.notCalled(pstream.hangup);
        });

        it('should throw an error if the payload contains an error', () => {
          const callback = sinon.stub();
          conn.on('error', callback);
          pstream.emit('cancel', { callsid: 'foo' });
          pstream.emit('hangup', { callsid: 'CA123', error: {
            code: 123,
            message: 'foo',
          }});

          const rVal = callback.firstCall.args[0];
          assert.equal(rVal.code, 31005);
        });

        describe('should transform an error if enableImprovedSignalingErrorPrecision is true', () => {
          beforeEach(() => {
            conn['_options'].enableImprovedSignalingErrorPrecision = true;
          });

          it('should pass the signaling error message', () => {
            const cb = sinon.stub();
            conn.on('error', cb);
            pstream.emit('hangup', { callsid: 'CA123', error: {
              code: 31480,
              message: 'foobar',
            }});
            const rVal = cb.firstCall.args[0];
            assert.equal(rVal.code, 31480);
            assert.equal(rVal.message, 'TemporarilyUnavailable (31480): foobar');
          })

          it('should default the error message', () => {
            const cb = sinon.stub();
            conn.on('error', cb);
            pstream.emit('hangup', { callsid: 'CA123', error: {
              code: 31480,
            }});
            const rVal = cb.firstCall.args[0];
            assert.equal(rVal.code, 31480);
            assert.equal(
              rVal.message,
              'TemporarilyUnavailable (31480): The callee is currently unavailable.',
            );
          });
        })

        it('should not transform an error if enableImprovedSignalingErrorPrecision is false', () => {
          conn['_options'].enableImprovedSignalingErrorPrecision = false;
          const cb = sinon.stub();
          conn.on('error', cb);
          pstream.emit('hangup', { callsid: 'CA123', error: {
            code: 31480,
          }});
          const rVal = cb.firstCall.args[0];
          assert.equal(rVal.code, 31005);
          assert.equal(
            rVal.message,
            'ConnectionError (31005): Error sent from gateway in HANGUP',
          );
        });
      });

      context('when callsid does not match', () => {
        beforeEach((done) => {
          conn = new Call(config, Object.assign({
            callParameters: { CallSid: 'CA987' }
          }, options));
          mediaHandler.makeOutgoingCall = () => done();
          mediaHandler.answerIncomingCall = () => done();
          conn.accept();
        });

        it('should not publish a disconnected-by-remote event', () => {
          publisher.info.reset();
          pstream.emit('hangup', { callsid: 'CA123' });
          sinon.assert.notCalled(publisher.info);
        });

        it('should not call pstream.hangup', () => {
          pstream.emit('hangup', { callsid: 'CA123' });
          sinon.assert.notCalled(pstream.hangup);
        });
      });
    });

    describe('pstream.ringing event', () => {
      [Call.State.Connecting, Call.State.Ringing].forEach((state: Call.State) => {
        context(`when state is ${state}`, () => {
          beforeEach(() => {
            conn = new Call(config, options);
            (conn as any)['_status'] = state;
          });

          it('should set status to ringing', () => {
            pstream.emit('ringing', { callsid: 'ABC123', });
            assert.equal(conn.status(), Call.State.Ringing);
          });

          it('should publish an outgoing-ringing event with hasEarlyMedia: false if no sdp', () => {
            pstream.emit('ringing', { callsid: 'ABC123' });
            sinon.assert.calledWith(publisher.info, 'connection', 'outgoing-ringing', {
              hasEarlyMedia: false,
            });
          });

          it('should publish an outgoing-ringing event with hasEarlyMedia: true if sdp', () => {
            pstream.emit('ringing', { callsid: 'ABC123', sdp: 'foo' });
            sinon.assert.calledWith(publisher.info, 'connection', 'outgoing-ringing', {
              hasEarlyMedia: true,
            });
          });

          it('should emit a ringing event with hasEarlyMedia: false if no sdp', (done) => {
            conn.on('ringing', (hasEarlyMedia) => {
              assert(!hasEarlyMedia);
              done();
            });

            pstream.emit('ringing', { callsid: 'ABC123' });
          });

          it('should emit a ringing event with hasEarlyMedia: true if sdp', (done) => {
            conn.on('ringing', (hasEarlyMedia) => {
              assert(hasEarlyMedia);
              done();
            });

            pstream.emit('ringing', { callsid: 'ABC123', sdp: 'foo' });
          });
        });
      });
    });

    describe('pstream.connected event', () => {
      [true, false].forEach(doesMediaHandlerVersionExist => {
        ['foo', undefined].forEach(signalingReconnectToken => {
          describe(`when mediaHandler.version ${
            doesMediaHandlerVersionExist ? 'exists' : 'does not exist'
          } and signaling reconnect token ${
            signalingReconnectToken ? 'exists' : 'does not exist'
          }`, () => {
            beforeEach(async () => {
              conn = new Call(config, Object.assign(options, { callParameters: { CallSid: 'CA1234' } }));
              conn.accept();
              await clock.tickAsync(0);
              if (!doesMediaHandlerVersionExist) {
                mediaHandler.version = null;
              }
              if (signalingReconnectToken) {
                // @ts-ignore
                conn._signalingReconnectToken = signalingReconnectToken;
              }
              pstream.emit('connected');
            });

            it(`should ${
              doesMediaHandlerVersionExist && signalingReconnectToken ? '' : 'not '
            }call pstream.reconnect()`, async () => {
              if (doesMediaHandlerVersionExist && signalingReconnectToken) {
                sinon.assert.calledWith(pstream.reconnect, mediaHandler.version.getSDP(), 'CA1234', signalingReconnectToken);
              } else {
                sinon.assert.notCalled(pstream.reconnect);
              }
            });
          });
        });
      });
    });

    describe('pstream.answer event', () => {
      let pStreamAnswerPayload: any;

      beforeEach(() => {
        pStreamAnswerPayload = {
          edge: 'foobar-edge',
          reconnect: 'foobar-reconnect-token',
        };
      });

      describe('for incoming calls', () => {
        beforeEach(async () => {
          // With a CallSid, this becomes an incoming call
          const callParameters = { CallSid: 'CA1234' };
          conn = new Call(config, Object.assign(options, { callParameters }));
          conn.accept();
          await clock.tickAsync(0);
        });

        it('should remove event handler after disconnect for an incoming call', () => {
          pstream.emit('answer', pStreamAnswerPayload);
          conn.disconnect();
          assert.strictEqual(pstream.listenerCount('answer'), 0);
        });
      });

      describe('for outgoing calls', () => {
        beforeEach(async () => {
          conn = new Call(config, options);
          conn.accept();
          await clock.tickAsync(0);
        });

        it('should set the call to "answered"', () => {
          pstream.emit('answer', pStreamAnswerPayload);
          assert(conn['_isAnswered']);
        });

        it('should save the reconnect token', () => {
          pstream.emit('answer', pStreamAnswerPayload);
          assert.equal(conn['_signalingReconnectToken'], pStreamAnswerPayload.reconnect);
        });

        it('should remove event handler after disconnect for an outgoing call', () => {
          pstream.emit('answer', pStreamAnswerPayload);
          conn.disconnect();
          assert.strictEqual(pstream.listenerCount('answer'), 0);
        });

        describe('if raised multiple times', () => {
          it('should save the reconnect token multiple times', () => {
            pstream.emit('answer', pStreamAnswerPayload);
            assert.equal(conn['_signalingReconnectToken'], pStreamAnswerPayload.reconnect);

            pStreamAnswerPayload.reconnect = 'biffbazz-reconnect-token';

            pstream.emit('answer', pStreamAnswerPayload);
            assert.equal(conn['_signalingReconnectToken'], pStreamAnswerPayload.reconnect);
          });

          it('should not invoke "call._maybeTransitionToOpen" more than once', () => {
            const spy = conn['_maybeTransitionToOpen'] = sinon.spy(conn['_maybeTransitionToOpen']);

            pstream.emit('answer', pStreamAnswerPayload);
            sinon.assert.calledOnce(spy);

            pstream.emit('answer', pStreamAnswerPayload);
            sinon.assert.calledOnce(spy);
          });
        });
      });
    });

    describe('pstream.ack event', () => {
      const mockcallsid = 'mock-callsid';
      let mockMessagePayload: any;
      let mockAckPayload: any;

      beforeEach(() => {
        mockMessagePayload = {
          content: {
            foo: 'bar',
          },
          contentType: 'application/json',
          messageType: 'foo-bar',
        };

        mockAckPayload = {
          acktype: 'message',
          callsid: mockcallsid,
          voiceeventsid: 'mockvoiceeventsid',
        };

        conn.parameters = {
          ...conn.parameters,
          CallSid: mockcallsid,
        };
        clock.restore();
      });

      it('should emit messageSent', async () => {
        const sid = conn.sendMessage(mockMessagePayload);
        const payloadPromise = new Promise((resolve) => {
          conn.on('messageSent', resolve);
        });
        pstream.emit('ack', { ...mockAckPayload, voiceeventsid: sid });
        assert.deepEqual(await payloadPromise, { ...mockMessagePayload, voiceEventSid: sid });
      });

      it('should ignore ack when callSids do not match', async () => {
        const sid = conn.sendMessage(mockMessagePayload);
        const payloadPromise = new Promise((resolve, reject) => {
          conn.on('messageSent', reject);
        });
        pstream.emit('ack', { ...mockAckPayload, voiceeventsid: sid, callsid: 'foo' });
        await Promise.race([
          wait(1),
          payloadPromise,
        ]);
      });

      it('should not emit messageSent when acktype is not `message`', async () => {
        const sid = conn.sendMessage(mockMessagePayload);
        const payloadPromise = new Promise((resolve, reject) => {
          conn.on('messageSent', reject);
        });
        pstream.emit('ack', { ...mockAckPayload, voiceeventsid: sid, acktype: 'foo' });
        await Promise.race([
          wait(1),
          payloadPromise,
        ]);
      });

      it('should not emit messageSent if voiceEventSid was not previously sent', async () => {
        const sid = conn.sendMessage(mockMessagePayload);
        const payloadPromise = new Promise((resolve, reject) => {
          conn.on('messageSent', reject);
        });
        pstream.emit('ack', { ...mockAckPayload, voiceeventsid: 'foo' });
        await Promise.race([
          wait(1),
          payloadPromise,
        ]);
      });

      it('should emit messageSent only once', async () => {
        const sid = conn.sendMessage(mockMessagePayload);
        const handler = sinon.stub();
        const payloadPromise = new Promise((resolve) => {
          conn.on('messageSent', () => {
            handler();
            resolve(null);
          });
        });
        pstream.emit('ack', { ...mockAckPayload, voiceeventsid: sid });
        pstream.emit('ack', { ...mockAckPayload, voiceeventsid: sid });
        await payloadPromise;
        sinon.assert.calledOnce(handler);
      });

      it('should not emit messageSent after an error', async () => {
        const sid = conn.sendMessage(mockMessagePayload);
        const payloadPromise = new Promise((resolve, reject) => {
          conn.on('messageSent', reject);
        });
        pstream.emit('error', { callsid: mockcallsid, voiceeventsid: sid });
        pstream.emit('ack', { ...mockAckPayload, voiceeventsid: sid });
        await Promise.race([
          wait(1),
          payloadPromise,
        ]);
      });

      it('should ignore errors with different callsid', async () => {
        const sid = conn.sendMessage(mockMessagePayload);
        const payloadPromise = new Promise((resolve) => {
          conn.on('messageSent', resolve);
        });
        pstream.emit('error', { callsid: 'foo', voiceeventsid: sid });
        pstream.emit('ack', { ...mockAckPayload, voiceeventsid: sid });
        await payloadPromise;
      });

      it('should ignore errors with different voiceeventsid', async () => {
        const sid = conn.sendMessage(mockMessagePayload);
        const payloadPromise = new Promise((resolve) => {
          conn.on('messageSent', resolve);
        });
        pstream.emit('error', { callsid: mockcallsid, voiceeventsid: 'foo' });
        pstream.emit('ack', { ...mockAckPayload, voiceeventsid: sid });
        await payloadPromise;
      });

      it('should ignore errors with missing voiceeventsid', async () => {
        const sid = conn.sendMessage(mockMessagePayload);
        const payloadPromise = new Promise((resolve) => {
          conn.on('messageSent', resolve);
        });
        pstream.emit('error', { callsid: mockcallsid });
        pstream.emit('ack', { ...mockAckPayload, voiceeventsid: sid });
        await payloadPromise;
      });
    });

    describe('pstream.message event', () => {
      const mockcallsid = 'mock-callsid';
      let mockPayload: any;

      beforeEach(() => {
        mockPayload = {
          callsid: mockcallsid,
          content: {
            foo: 'bar',
          },
          contenttype: 'application/json',
          messagetype: 'foo-bar',
          voiceeventsid: 'mock-voiceeventsid-foobar',
        };
        conn.parameters = {
          ...conn.parameters,
          CallSid: mockcallsid,
        };
        clock.restore();
      });

      it('should emit messageReceived', async () => {
        const payloadPromise = new Promise((resolve) => {
          conn.on('messageReceived', resolve);
        });
        pstream.emit('message', mockPayload);
        assert.deepEqual(await payloadPromise, {
          content: mockPayload.content,
          contentType: mockPayload.contenttype,
          messageType: mockPayload.messagetype,
          voiceEventSid: mockPayload.voiceeventsid,
        });
      });

      it('should ignore messages when callSids do not match', async () => {
        const messagePromise = new Promise((resolve, reject) => {
          conn.on('messageReceived', reject);
        });
        pstream.emit('message', { ...mockPayload, callsid: 'foo' });
        await Promise.race([
          wait(1),
          messagePromise,
        ]);
      });
    });
  });

  describe('on monitor.sample', () => {
    let sampleData: any;
    let audioData: any;

    beforeEach(() => {
      sampleData = {
        timestamp: 0,
        totals: {
          packetsReceived: 0,
          packetsLost: 0,
          packetsSent: 0,
          packetsLostFraction: 0,
          bytesReceived: 0,
          bytesSent: 0
        },
        packetsSent: 0,
        packetsReceived: 0,
        packetsLost: 0,
        packetsLostFraction: 0,
        jitter: 0,
        rtt: 0,
        mos: 0,
        codecName: 'opus'
      };

      audioData = {
        audioInputLevel: 0,
        audioOutputLevel: 0,
        inputVolume: 0,
        outputVolume: 0
      };
    });

    context('after 10 samples have been emitted', () => {
      it('should call publisher.postMetrics with the samples', () => {
        const samples: any[] = [];

        for (let i = 0; i < 10; i++) {
          const sample = {...sampleData, ...audioData}
          samples.push(sample);
          monitor.emit('sample', sample);
        }

        sinon.assert.calledOnce(publisher.postMetrics);
        sinon.assert.calledWith(publisher.postMetrics, 'quality-metrics-samples', 'metrics-sample', samples);
      });

      it('should publish correct volume levels', () => {
        const samples: any = [];
        const dataLength = 10;

        const convert = (internalValue: any) => (internalValue / 255) * 32767;

        for (let i = 1; i <= dataLength; i++) {
          const internalAudioIn = i;
          const internalAudioOut = i * 2;

          mediaHandler.onvolume(i, i, internalAudioIn, internalAudioOut);

          // This helps determine that levels are averaging correctly
          mediaHandler.onvolume(i, i, 2, 2);

          const sample = {
            ...sampleData,
            audioInputLevel: Math.round((convert(internalAudioIn) + convert(2)) / 2),
            audioOutputLevel: Math.round((convert(internalAudioOut) + convert(2)) / 2),
            inputVolume: i,
            outputVolume: i
          };

          samples.push(sample);
          monitor.emit('sample', sample);
        }

        sinon.assert.calledOnce(publisher.postMetrics);
        sinon.assert.calledWith(publisher.postMetrics, 'quality-metrics-samples', 'metrics-sample', samples);
      });

      it('should call on sample event handler', () => {
        const onSample = sinon.stub();
        conn.on('sample', onSample);

        const sample = {...sampleData};
        monitor.emit('sample', sample);
        sinon.assert.calledOnce(onSample);
        sinon.assert.calledWith(onSample, sample);
      });
    });
  });

  describe('on monitor.warning', () => {
    context('single-threshold warnings', () => {
      it('should properly translate `maxAverage`', () => {
        monitor.emit('warning', {
          name: 'jitter',
          threshold: { name: 'maxAverage', value: 1 },
          value: 3,
        });
        sinon.assert.calledOnce(publisher.post);
        const [warningStr, warningType, warning] = publisher.post.args[0];
        assert.equal(warningStr, 'warning');
        assert.equal(warningType, 'network-quality-warning-raised');
        assert.equal(warning, 'high-jitter');
      });

      it('should properly translate `max`', () => {
        monitor.emit('warning', {
          name: 'jitter',
          samples: [],
          threshold: { name: 'max', value: 1 },
          values: [3, 3, 3],
        });
        sinon.assert.calledOnce(publisher.post);
        const [warningStr, warningType, warning] = publisher.post.args[0];
        assert.equal(warningStr, 'warning');
        assert.equal(warningType, 'network-quality-warning-raised');
        assert.equal(warning, 'high-jitter');
      });
    });

    context('multiple-threshold warnings', () => {
      it('should properly translate `maxAverage`', () => {
        monitor.emit('warning', {
          name: 'packetsLostFraction',
          threshold: { name: 'maxAverage', value: 3 },
          value: 1,
        });
        sinon.assert.calledOnce(publisher.post);
        const [warningStr, warningType, warning] = publisher.post.args[0];
        assert.equal(warningStr, 'warning');
        assert.equal(warningType, 'network-quality-warning-raised');
        assert.equal(warning, 'high-packets-lost-fraction');
      });

      it('should properly translate `max`', () => {
        monitor.emit('warning', {
          name: 'packetsLostFraction',
          threshold: { name: 'max', value: 1 },
          values: [2, 2, 2],
        });
        sinon.assert.calledOnce(publisher.post);
        const [warningStr, warningType, warning] = publisher.post.args[0];
        assert.equal(warningStr, 'warning');
        assert.equal(warningType, 'network-quality-warning-raised');
        assert.equal(warning, 'high-packet-loss');
      });
    });

    it('should properly translate `minStandardDeviation`', () => {
      mediaHandler.isMuted = false;
      monitor.emit('warning', {
        name: 'audioInputLevel',
        threshold: { name: 'minStandardDeviation', value: 3 },
        value: 1,
      });
      sinon.assert.calledOnce(publisher.post);
      const [warningStr, warningType, warning] = publisher.post.args[0];
      assert.equal(warningStr, 'warning');
      assert.equal(warningType, 'audio-level-warning-raised');
      assert.equal(warning, 'constant-audio-input-level');
    });

    context('if warningData.name contains audio', () => {
      it('should publish an audio-level-warning-raised warning event', () => {
        monitor.emit('warning', { name: 'audio', threshold: { name: 'max' }, values: [1, 2, 3] });
        sinon.assert.calledWith(publisher.post, 'warning', 'audio-level-warning-raised');
      });

      it('should emit a warning event', (done) => {
        const data = { name: 'audioInputLevel', threshold: { name: 'maxDuration', value: 1 }, values: [1, 2, 3] };
        mediaHandler.isMuted = false;
        conn.on('warning', (name, warningData) => {
          assert.equal(name, 'constant-audio-input-level');
          assert.deepStrictEqual(data, warningData);
          done();
        });
        monitor.emit('warning', data);
      });
    });

    context('if warningData.name does not contain audio', () => {
      it('should publish an network-quality-warning-raised warning event', () => {
        monitor.emit('warning', { name: 'foo', threshold: { name: 'max' } });
        sinon.assert.calledWith(publisher.post, 'warning', 'network-quality-warning-raised');
      });

      [{
        name: 'bytesReceived',
        threshold: 'min',
        warning: 'low-bytes-received',
      },{
        name: 'bytesSent',
        threshold: 'min',
        warning: 'low-bytes-sent',
      },{
        name: 'jitter',
        threshold: 'max',
        warning: 'high-jitter',
      },{
        name: 'mos',
        threshold: 'min',
        warning: 'low-mos',
      },{
        name: 'packetsLostFraction',
        threshold: 'max',
        warning: 'high-packet-loss',
      },{
        name: 'rtt',
        threshold: 'max',
        warning: 'high-rtt',
      }].forEach(item => {
        it(`should emit a warning event for ${item.name}`, (done) => {
          const data = { name: item.name, threshold: { name: item.threshold, value: 1 }, values: [1, 2, 3] };
          conn.on('warning', (name, warningData) => {
            assert.equal(name, item.warning);
            assert.deepStrictEqual(data, warningData);
            done();
          });
          monitor.emit('warning', data);
        });
      });
    });
  });

  describe('on monitor.warning-cleared', () => {
    context('if warningData.name contains audio', () => {
      it('should publish an audio-level-warning-cleared info event', () => {
        monitor.emit('warning-cleared', { name: 'audio', threshold: { name: 'max' } });
        sinon.assert.calledWith(publisher.post, 'info', 'audio-level-warning-cleared');
      });

      it('should emit a warning-cleared event', (done) => {
        conn.on('warning-cleared', () => done());
        monitor.emit('warning-cleared', { name: 'audio', threshold: { name: 'max' } });
      });
    });

    context('if warningData.name does not contain audio', () => {
      it('should publish an network-quality-warning-cleared info event', () => {
        monitor.emit('warning-cleared', { name: 'foo', threshold: { name: 'max' } });
        sinon.assert.calledWith(publisher.post, 'info', 'network-quality-warning-cleared');
      });

      it('should emit a warning-cleared event', (done) => {
        conn.on('warning-cleared', () => done());
        monitor.emit('warning-cleared', { name: 'foo', threshold: { name: 'max' } });
      });
    });
  });

  describe('on media failed', () => {
    beforeEach(() => {
      mediaHandler.iceRestart = sinon.stub();
      conn = new Call(config, Object.assign(options));
      conn['_mediaReconnectBackoff'] = {
        backoff: () => mediaHandler.iceRestart(),
        reset: sinon.stub(),
      }
      Util.isChrome = sinon.stub().returns(true);
    });

    context('on ICE Gathering failures', () => {
      it('should emit reconnecting', () => {
        const callback = sinon.stub();

        conn.on('reconnecting', callback);
        mediaHandler.onicegatheringfailure();

        const mediaReconnectionError = new MediaErrors.ConnectionError('Media connection failed.');
        sinon.assert.callCount(callback, 1);
        assert.deepEqual(callback.args[0][0], mediaReconnectionError);

        const rVal = callback.firstCall.args[0];
        assert.equal(rVal.code, 53405);
      });

      it('should publish warning on ICE Gathering timeout', () => {
        mediaHandler.onicegatheringfailure(Call.IceGatheringFailureReason.Timeout);
        sinon.assert.calledWith(publisher.warn, 'ice-gathering-state',
          Call.IceGatheringFailureReason.Timeout, null);
      });

      it('should publish warning on ICE Gathering none', () => {
        mediaHandler.onicegatheringfailure(Call.IceGatheringFailureReason.None);
        sinon.assert.calledWith(publisher.warn, 'ice-gathering-state',
          Call.IceGatheringFailureReason.None, null);
      });
    });

    context('on low bytes', () => {
      it('should restart ice if ice connection state is disconnected and bytes received is low', () => {
        mediaHandler.version.pc.iceConnectionState = 'disconnected';
        monitor.hasActiveWarning = sinon.stub().returns(true);
        monitor.emit('warning', { name: 'bytesReceived', threshold: { name: 'min' } });
        sinon.assert.callCount(mediaHandler.iceRestart, 1);
      });

      it('should restart ice if ice connection state is disconnected and bytes sent is low', () => {
        mediaHandler.version.pc.iceConnectionState = 'disconnected';
        monitor.hasActiveWarning = sinon.stub().returns(true);
        monitor.emit('warning', { name: 'bytesSent', threshold: { name: 'min' } });
        sinon.assert.callCount(mediaHandler.iceRestart, 1);
      });

      it('should not restart ice if ice connection state is not disconnected and bytes received is low', () => {
        mediaHandler.version.pc.iceConnectionState = 'connected';
        monitor.hasActiveWarning = sinon.stub().returns(true);
        monitor.emit('warning', { name: 'bytesReceived', threshold: { name: 'min' } });
        sinon.assert.callCount(mediaHandler.iceRestart, 0);
      });

      it('should not restart ice if ice connection state is not disconnected and bytes sent is low', () => {
        mediaHandler.version.pc.iceConnectionState = 'connected';
        monitor.hasActiveWarning = sinon.stub().returns(true);
        monitor.emit('warning', { name: 'bytesSent', threshold: { name: 'min' } });
        sinon.assert.callCount(mediaHandler.iceRestart, 0);
      });
    });

    context('on ice disconnected', () => {
      it('should restart ice if has low bytes', () => {
        mediaHandler.version.pc.iceConnectionState = 'disconnected';
        monitor.hasActiveWarning = sinon.stub().returns(true);
        mediaHandler.ondisconnected();
        sinon.assert.callCount(mediaHandler.iceRestart, 1);
      });
      it('should not restart ice if no low bytes warning', () => {
        mediaHandler.version.pc.iceConnectionState = 'disconnected';
        monitor.hasActiveWarning = sinon.stub().returns(false);
        mediaHandler.ondisconnected();
        sinon.assert.callCount(mediaHandler.iceRestart, 0);
      });
    });

    it('should restart on ice failed', () => {
      mediaHandler.onfailed();
      sinon.assert.callCount(mediaHandler.iceRestart, 1);
    });

    it('should emit reconnecting once', () => {
      const callback = sinon.stub();
      mediaHandler.version.pc.iceConnectionState = 'disconnected';
      monitor.hasActiveWarning = sinon.stub().returns(true);

      conn.on('reconnecting', callback);
      mediaHandler.ondisconnected();
      mediaHandler.onfailed();

      const mediaReconnectionError = new MediaErrors.ConnectionError('Media connection failed.');
      sinon.assert.callCount(callback, 1);
      assert.deepEqual(callback.args[0][0], mediaReconnectionError);

      const rVal = callback.firstCall.args[0];
      assert.equal(rVal.code, 53405);
    });

    it('should emit reconnected on ice reconnected', () => {
      const callback = sinon.stub();
      mediaHandler.onfailed();
      conn.on('reconnected', callback);
      conn['_signalingStatus'] = Call.State.Open;
      mediaHandler.onreconnected();

      sinon.assert.callCount(callback, 1);
    });

    it('should emit reconnected on initial ice connected after ice gathering failure', () => {
      const callback = sinon.stub();
      mediaHandler.onicegatheringfailure();
      conn.on('reconnected', callback);
      conn['_signalingStatus'] = Call.State.Open;
      mediaHandler.onconnected();

      sinon.assert.callCount(callback, 1);
    });
  });
});

/**
 * Create a stub and mixin the EventEmitter functions. All methods are replaced with stubs,
 * except the EventEmitter functionality, which works as expected.
 * @param BaseClass - The base class to stub.
 * @returns A stubbed instance with EventEmitter mixed in.
 */
function createEmitterStub(BaseClass: any): SinonStubbedInstance<any> {
  const stub: SinonStubbedInstance<any> = sinon.createStubInstance(BaseClass);

  Object.getOwnPropertyNames(EventEmitter.prototype).forEach((name: string) => {
    const property = (EventEmitter.prototype as any)[name];
    if (typeof property !== 'function') { return; }
    stub[name] = property.bind(stub);
  });

  EventEmitter.constructor.call(stub);
  return stub;
}<|MERGE_RESOLUTION|>--- conflicted
+++ resolved
@@ -381,13 +381,8 @@
       });
 
       it('should result in a `denied` error when `getUserMedia` does not allow the application to access the media', () => {
-<<<<<<< HEAD
-        return new Promise(resolve => {
+        return new Promise<void>(resolve => {
           mediaHandler.openDefaultDeviceWithConstraints = () => {
-=======
-        return new Promise<void>(resolve => {
-          mediaHandler.openWithConstraints = () => {
->>>>>>> f88a1fb7
             const p = Promise.reject({
               code: 0,
               name: 'NotAllowedError',
